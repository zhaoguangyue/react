--- conflicted
+++ resolved
@@ -41,10 +41,6 @@
     "coveralls": "^2.11.6",
     "del": "^2.0.2",
     "derequire": "^2.0.3",
-<<<<<<< HEAD
-    "es6-symbol": "^3.0.2",
-=======
->>>>>>> ccd68cb4
     "eslint": "^3.10.2",
     "eslint-config-fbjs": "^1.1.1",
     "eslint-plugin-babel": "^3.3.0",
